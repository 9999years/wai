--- conflicted
+++ resolved
@@ -1,20 +1,20 @@
 # Changelog for wai-extra
 
-## 3.1.10
-
-<<<<<<< HEAD
-* Fixed import linting mistake introduced in `3.1.9` ([#875)](https://github.com/yesodweb/wai/pull/875)) where `Network.Wai.Handler.CGI` wouldn't compile on Windows. [#880](https://github.com/yesodweb/wai/pull/880)
+## 3.1.11
+
 * Added some documentation to `Network.Wai.Middleware.AcceptOverride` [#880](https://github.com/yesodweb/wai/pull/880)
 * Overhaul to `Network.Wai.Middleware.Gzip` [#880](https://github.com/yesodweb/wai/pull/880):
-    * Don't fail on quality value parameters in the `Accept-Encoding` header
+    * Don't fail if quality value parameters are present in the `Accept-Encoding` header
     * Add `Accept-Encoding` to the `Vary` response header, instead of overriding it
     * Add setting parameter to decide the compression threshold (`gzipSizeThreshold`)
     * Always skip compression on a `206 Partial Content` response
     * Only catch `IOException`s and `ZlibException`s when using `GzipCacheFolder`
-    * Added documentation on how to use `gzip` and it's decision-making.
-=======
+    * Added documentation on the usage of `gzip` and its decision-making.
+
+## 3.1.10
+
+* Fixed import linting mistake introduced in `3.1.9` ([#875)](https://github.com/yesodweb/wai/pull/875)) where `Network.Wai.Handler.CGI` wouldn't compile on Windows. [#881](https://github.com/yesodweb/wai/pull/880)
 * Added `Select` to choose between `Middleware`s [#878](https://github.com/yesodweb/wai/pull/878)
->>>>>>> 21886191
 
 ## 3.1.9
 
