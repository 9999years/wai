Name:                wai-extra
<<<<<<< HEAD
Version:             1.3.0
=======
Version:             1.2.0.5
>>>>>>> b448ef88
Synopsis:            Provides some basic WAI handlers and middleware.
Description:         The goal here is to provide common features without many dependencies.
License:             MIT
License-file:        LICENSE
Author:              Michael Snoyman
Maintainer:          michael@snoyman.com
Homepage:            http://github.com/yesodweb/wai
Category:            Web
Build-Type:          Simple
Cabal-Version:       >=1.8
Stability:           Stable
extra-source-files:
  tests.hs
  test/requests/dalvik-request
  test/json
  test/test.html
  test/sample.hs
  test/WaiExtraTest.hs

Library
  Build-Depends:     base                      >= 4 && < 5
                   , bytestring                >= 0.9.1.4
                   , wai                       >= 1.3      && < 1.4
                   , old-locale                >= 1.0.0.2  && < 1.1
                   , time                      >= 1.1.4
                   , network                   >= 2.2.1.5  && < 2.4
                   , directory                 >= 1.0.1    && < 1.2
                   , transformers              >= 0.2.2    && < 0.4
                   , blaze-builder             >= 0.2.1.4  && < 0.4
                   , http-types                >= 0.6      && < 0.7
                   , text                      >= 0.7      && < 0.12
                   , case-insensitive          >= 0.2
                   , data-default              >= 0.3      && < 0.5
                   , fast-logger               >= 0.0.2
                   , conduit                   >= 0.5      && < 0.6
                   , zlib-conduit              >= 0.5      && < 0.6
                   , blaze-builder-conduit     >= 0.5      && < 0.6
                   , ansi-terminal
                   , resourcet                 >= 0.3      && < 0.4
<<<<<<< HEAD
                   , void                      >= 0.5      && < 0.6
=======
                   , stringsearch              >= 0.3      && < 0.4
>>>>>>> b448ef88

  Exposed-modules:   Network.Wai.Handler.CGI
                     Network.Wai.Middleware.AcceptOverride
                     Network.Wai.Middleware.Autohead
                     Network.Wai.Middleware.CleanPath
                     Network.Wai.Middleware.RequestLogger
                     Network.Wai.Middleware.Gzip
                     Network.Wai.Middleware.Jsonp
                     Network.Wai.Middleware.MethodOverride
                     Network.Wai.Middleware.MethodOverridePost
                     Network.Wai.Middleware.Rewrite
                     Network.Wai.Middleware.Vhost
                     Network.Wai.Parse
  ghc-options:       -Wall


test-suite tests
    hs-source-dirs: test
    main-is: ../tests.hs
    type: exitcode-stdio-1.0

    build-depends:   base                      >= 4        && < 5
                   , wai-extra
                   , wai-test                  >= 1.3
                   , hspec
                   , HUnit

                   , wai
                   , http-types
                   , transformers
                   , zlib
                   , text
                   , bytestring
                   , directory
                   , zlib-bindings
                   , blaze-builder             >= 0.2.1.4  && < 0.4
                   , data-default
                   , conduit

source-repository head
  type:     git
  location: git://github.com/yesodweb/wai.git<|MERGE_RESOLUTION|>--- conflicted
+++ resolved
@@ -1,9 +1,5 @@
 Name:                wai-extra
-<<<<<<< HEAD
 Version:             1.3.0
-=======
-Version:             1.2.0.5
->>>>>>> b448ef88
 Synopsis:            Provides some basic WAI handlers and middleware.
 Description:         The goal here is to provide common features without many dependencies.
 License:             MIT
@@ -43,11 +39,8 @@
                    , blaze-builder-conduit     >= 0.5      && < 0.6
                    , ansi-terminal
                    , resourcet                 >= 0.3      && < 0.4
-<<<<<<< HEAD
                    , void                      >= 0.5      && < 0.6
-=======
                    , stringsearch              >= 0.3      && < 0.4
->>>>>>> b448ef88
 
   Exposed-modules:   Network.Wai.Handler.CGI
                      Network.Wai.Middleware.AcceptOverride
