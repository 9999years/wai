Name:                wai-extra
Version:             3.1.13.0
Synopsis:            Provides some basic WAI handlers and middleware.
description:
  Provides basic WAI handler and middleware functionality:
  .
  * WAI Testing Framework
  .
  Hspec testing facilities and helpers for WAI.
  .
  * Event Source/Event Stream
  .
  Send server events to the client. Compatible with the JavaScript
  EventSource API.
  .
  * Accept Override
  .
  Override the Accept header in a request. Special handling for the
  _accept query parameter (which is used throughout WAI override the
  Accept header).
  .
  * Add Headers
  .
  WAI Middleware for adding arbitrary headers to an HTTP request.
  .
  * Clean Path
  .
  Clean a request path to a canonical form.
  .
  * Combine Headers
  .
  Combine duplicate headers into one.
  .
  * GZip Compression
  .
  Negotiate HTTP payload gzip compression.
  .
  * Health check endpoint
  .
  Add an empty health check endpoint.
  .
  * HTTP Basic Authentication
  .
  WAI Basic Authentication Middleware which uses Authorization header.
  .
  * JSONP
  .
  \"JSON with Padding\" middleware. Automatic wrapping of JSON
  responses to convert into JSONP.
  .
  * Method Override / Post
  .
  Allows overriding of the HTTP request method via the _method query string
  parameter.
  .
  * Request Logging
  .
  Request logging middleware for development and production environments
  .
  * Request Rewrite
  .
  Rewrite request path info based on a custom conversion rules.
  .
  * Select
  .
  Dynamically choose between Middlewares.
  .
  * Stream Files
  .
  Convert ResponseFile type responses into ResponseStream type.
  .
  * Virtual Host
  .
  Redirect incoming requests to a new host based on custom rules.
  .
  .
  API docs and the README are available at <http://www.stackage.org/package/wai-extra>.

License:             MIT
License-file:        LICENSE
Author:              Michael Snoyman
Maintainer:          michael@snoyman.com
Homepage:            http://github.com/yesodweb/wai
Category:            Web
Build-Type:          Simple
Cabal-Version:       >=1.10
Stability:           Stable
extra-source-files:
  test/requests/dalvik-request
  test/json
  test/json.gz
  test/noprecompress
  test/test.html
  test/sample.hs
  ChangeLog.md
  README.md

flag build-example
  description:        Build example executable.
  manual:             True
  default:            False

Library
  Build-Depends:     base                      >= 4.12 && < 5
                   , aeson
                   , ansi-terminal
                   , base64-bytestring
                   , bytestring                >= 0.10.4
                   , call-stack
                   , case-insensitive          >= 0.2
                   , containers
                   , cookie
                   , data-default-class
                   , directory                 >= 1.2.7.0
                   , fast-logger               >= 2.4.5
<<<<<<< HEAD
                   , http-types                >= 0.7
                   , HUnit
                   , iproute                   >= 1.7.8
                   , network                   >= 2.6.1.0
                   , resourcet                 >= 0.4.6    && < 1.3
=======
                   , wai-logger                >= 2.3.7
                   , ansi-terminal
                   , resourcet                 >= 0.4.6    && < 1.4
                   , containers
                   , base64-bytestring
                   , word8
>>>>>>> 374b572d
                   , streaming-commons         >= 0.2
                   , text                      >= 0.7
                   , time                      >= 1.1.4
                   , transformers              >= 0.2.2
                   , vault
                   , wai                       >= 3.0.3.0  && < 3.3
                   , wai-logger                >= 2.3.7
                   , warp                      >= 3.3.22
                   , word8

  if os(windows)
      cpp-options:   -DWINDOWS
  else
      build-depends: unix

  default-extensions:        OverloadedStrings

  Exposed-modules:   Network.Wai.EventSource
                     Network.Wai.EventSource.EventStream
                     Network.Wai.Handler.CGI
                     Network.Wai.Handler.SCGI
                     Network.Wai.Header
                     Network.Wai.Middleware.AcceptOverride
                     Network.Wai.Middleware.AddHeaders
                     Network.Wai.Middleware.Approot
                     Network.Wai.Middleware.Autohead
                     Network.Wai.Middleware.CleanPath
                     Network.Wai.Middleware.CombineHeaders
                     Network.Wai.Middleware.ForceDomain
                     Network.Wai.Middleware.ForceSSL
                     Network.Wai.Middleware.Gzip
                     Network.Wai.Middleware.HealthCheckEndpoint
                     Network.Wai.Middleware.HttpAuth
                     Network.Wai.Middleware.Jsonp
                     Network.Wai.Middleware.Local
                     Network.Wai.Middleware.MethodOverride
                     Network.Wai.Middleware.MethodOverridePost
                     Network.Wai.Middleware.RealIp
                     Network.Wai.Middleware.RequestLogger
                     Network.Wai.Middleware.RequestLogger.JSON
                     Network.Wai.Middleware.RequestSizeLimit
                     Network.Wai.Middleware.RequestSizeLimit.Internal
                     Network.Wai.Middleware.Rewrite
                     Network.Wai.Middleware.Routed
                     Network.Wai.Middleware.Select
                     Network.Wai.Middleware.StreamFile
                     Network.Wai.Middleware.StripHeaders
                     Network.Wai.Middleware.Timeout
                     Network.Wai.Middleware.Vhost
                     Network.Wai.Parse
                     Network.Wai.Request
                     Network.Wai.Test
                     Network.Wai.Test.Internal
                     Network.Wai.UrlMap
  other-modules:     Network.Wai.Middleware.RequestLogger.Internal
                     Network.Wai.Util
  default-language:          Haskell2010
  ghc-options:       -Wall

executable example
  hs-source-dirs:      example
  main-is:             Main.hs
  ghc-options:         -threaded -rtsopts -with-rtsopts=-N -Wall
  if flag(build-example)
    build-depends:     base
                     , bytestring
                     , http-types
                     , time
                     , wai
                     , wai-extra
                     , warp
  else
    buildable: False
  default-language:    Haskell2010

test-suite spec
    type:            exitcode-stdio-1.0
    hs-source-dirs:  test
    main-is:         Spec.hs
    other-modules:   Network.Wai.Middleware.ApprootSpec
                     Network.Wai.Middleware.CombineHeadersSpec
                     Network.Wai.Middleware.ForceSSLSpec
                     Network.Wai.Middleware.RealIpSpec
                     Network.Wai.Middleware.RequestSizeLimitSpec
                     Network.Wai.Middleware.RoutedSpec
                     Network.Wai.Middleware.SelectSpec
                     Network.Wai.Middleware.StripHeadersSpec
                     Network.Wai.Middleware.TimeoutSpec
                     Network.Wai.ParseSpec
                     Network.Wai.RequestSpec
                     Network.Wai.TestSpec
                     WaiExtraSpec
    build-tool-depends: hspec-discover:hspec-discover
    build-depends:   base                      >= 4        && < 5
                   , aeson
                   , bytestring
                   , cookie
                   , case-insensitive
                   , directory
                   , fast-logger
                   , hspec >= 1.3
                   , http-types
                   , HUnit
                   , iproute
                   , resourcet
                   , temporary
                   , text
                   , time
                   , wai-extra
                   , wai
                   , warp
                   , zlib
    ghc-options:     -Wall
    default-language:          Haskell2010

    if os(windows)
        cpp-options:   -DWINDOWS

source-repository head
  type:     git
  location: git://github.com/yesodweb/wai.git<|MERGE_RESOLUTION|>--- conflicted
+++ resolved
@@ -113,20 +113,11 @@
                    , data-default-class
                    , directory                 >= 1.2.7.0
                    , fast-logger               >= 2.4.5
-<<<<<<< HEAD
                    , http-types                >= 0.7
                    , HUnit
                    , iproute                   >= 1.7.8
                    , network                   >= 2.6.1.0
-                   , resourcet                 >= 0.4.6    && < 1.3
-=======
-                   , wai-logger                >= 2.3.7
-                   , ansi-terminal
                    , resourcet                 >= 0.4.6    && < 1.4
-                   , containers
-                   , base64-bytestring
-                   , word8
->>>>>>> 374b572d
                    , streaming-commons         >= 0.2
                    , text                      >= 0.7
                    , time                      >= 1.1.4
