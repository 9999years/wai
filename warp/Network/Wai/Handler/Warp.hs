{-# LANGUAGE DeriveDataTypeable #-}
{-# LANGUAGE FlexibleContexts #-}
{-# LANGUAGE OverloadedStrings #-}
{-# LANGUAGE CPP #-}
{-# LANGUAGE BangPatterns #-}
<<<<<<< HEAD
{-# LANGUAGE MagicHash  #-}
=======
{-# LANGUAGE ScopedTypeVariables #-}
>>>>>>> b32eca36
---------------------------------------------------------
--
-- Module        : Network.Wai.Handler.Warp
-- Copyright     : Michael Snoyman
-- License       : BSD3
--
-- Maintainer    : Michael Snoyman <michael@snoyman.com>
-- Stability     : Stable
-- Portability   : portable
--
-- A fast, light-weight HTTP server handler for WAI.
--
---------------------------------------------------------

-- | A fast, light-weight HTTP server handler for WAI. Some random notes (a FAQ, if you will):
--
-- * When a 'ResponseFile' indicates a file which does not exist, an exception
--   is thrown. This will close the connection to the client as well. You should
--   handle file existance checks at the application level.
module Network.Wai.Handler.Warp
    ( -- * Run a Warp server
      run
    , runSettings
    , runSettingsSocket
      -- * Settings
    , Settings
    , defaultSettings
    , settingsPort
    , settingsHost
    , settingsOnException
    , settingsTimeout
    , settingsIntercept
    , settingsManager
      -- * Connection
    , Connection (..)
    , runSettingsConnection
      -- * Datatypes
    , Port
    , InvalidRequest (..)
      -- * Internal
    , Manager
    , withManager
    , parseRequest
    , sendResponse
    , registerKillThread
    , bindPort
    , pause
    , resume
    , T.cancel
    , T.register
    , T.initialize
#if TEST
    , takeHeaders
    , readInt
#endif
    ) where

import Prelude hiding (catch, lines)
import Network.Wai

import Data.ByteString (ByteString)
import qualified Data.ByteString as S
import qualified Data.ByteString.Unsafe as SU
import qualified Data.ByteString.Char8 as B
import qualified Data.ByteString.Lazy as L
import Network (sClose, Socket)
import Network.Socket
    ( accept, Family (..)
    , SocketType (Stream), listen, bindSocket, setSocketOption, maxListenQueue
    , SockAddr, SocketOption (ReuseAddr)
    , AddrInfo(..), AddrInfoFlag(..), defaultHints, getAddrInfo
    )
import qualified Network.Socket
import qualified Network.Socket.ByteString as Sock
import Control.Exception
    ( bracket, finally, Exception, SomeException, catch
    , fromException, AsyncException (ThreadKilled)
    , bracketOnError
    , IOException
    )
import Control.Concurrent (forkIO)
import Data.Maybe (fromMaybe, isJust)

import Data.Typeable (Typeable)

import Control.Monad.Trans.Resource (ResourceT, runResourceT)
import qualified Data.Conduit as C
import qualified Data.Conduit.Binary as CB
import qualified Data.Conduit.List as CL
import Data.Conduit.Blaze (builderToByteString)
import Control.Exception.Lifted (throwIO)
import Blaze.ByteString.Builder.HTTP
    (chunkedTransferEncoding, chunkedTransferTerminator)
import Blaze.ByteString.Builder
    (copyByteString, Builder, toLazyByteString, toByteStringIO, flush)
import Blaze.ByteString.Builder.Char8 (fromChar, fromShow)
import Data.Monoid (mappend, mempty)
import Network.Sendfile

import qualified System.PosixCompat.Files as P

import Control.Monad.IO.Class (liftIO)
import qualified Timeout as T
import Timeout (Manager, registerKillThread, pause, resume)
import Data.Word (Word8)
import Data.List (foldl')
import Control.Monad (forever, when)
import qualified Network.HTTP.Types as H
import qualified Data.CaseInsensitive as CI
import System.IO (hPutStrLn, stderr)
import ReadInt (readInt64)


#if WINDOWS
import Control.Concurrent (threadDelay)
import qualified Control.Concurrent.MVar as MV
import Network.Socket (withSocketsDo)
#endif

import Data.Version (showVersion)
import qualified Paths_warp

warpVersion :: String
warpVersion = showVersion Paths_warp.version

-- |
--
-- In order to provide slowloris protection, Warp provides timeout handlers. We
-- follow these rules:
--
-- * A timeout is created when a connection is opened.
--
-- * When all request headers are read, the timeout is tickled.
--
-- * Every time at least 2048 bytes of the request body are read, the timeout
--   is tickled.
--
-- * The timeout is paused while executing user code. This will apply to both
--   the application itself, and a ResponseSource response. The timeout is
--   resumed as soon as we return from user code.
--
-- * Every time data is successfully sent to the client, the timeout is tickled.
data Connection = Connection
    { connSendMany :: [B.ByteString] -> IO ()
    , connSendAll  :: B.ByteString -> IO ()
    , connSendFile :: FilePath -> Integer -> Integer -> IO () -> IO () -- ^ offset, length
    , connClose    :: IO ()
    , connRecv     :: IO B.ByteString
    }

socketConnection :: Socket -> Connection
socketConnection s = Connection
    { connSendMany = Sock.sendMany s
    , connSendAll = Sock.sendAll s
    , connSendFile = \fp off len act -> sendfile s fp (PartOfFile off len) act
    , connClose = sClose s
    , connRecv = Sock.recv s bytesPerRead
    }


bindPort :: Int -> String -> IO Socket
bindPort p s = do
    let hints = defaultHints { addrFlags = [AI_PASSIVE
                                         , AI_NUMERICSERV
                                         , AI_NUMERICHOST]
                             , addrSocketType = Stream }
        host = if s == "*" then Nothing else Just s
        port = Just . show $ p
    addrs <- getAddrInfo (Just hints) host port
    -- Choose an IPv6 socket if exists.  This ensures the socket can
    -- handle both IPv4 and IPv6 if v6only is false.
<<<<<<< HEAD
    let addrs' = filter (\x -> addrFamily x == AF_INET6) addrs
        addr = if null addrs' then head addrs else head addrs'
    bracketOnError
        (Network.Socket.socket (addrFamily addr) (addrSocketType addr) (addrProtocol addr))
        sClose
        (\sock -> do
            setSocketOption sock ReuseAddr 1
            bindSocket sock (addrAddress addr)
            listen sock maxListenQueue
            return sock
        )
=======
    let addrs' = filter (\x -> addrFamily x == AF_INET6) addrs ++ filter (\x -> addrFamily x /= AF_INET6) addrs

        tryAddrs (addr1:rest@(_:_)) = putStrLn ("trying: " ++ show addr1) >>
                                      catch
                                      (theBody addr1) 
                                      (\(_ :: IOException) -> putStrLn "retrying ... " >> tryAddrs rest)
        tryAddrs (addr1:[])         = theBody addr1
        tryAddrs _                  = error "bindPort: addrs is empty"
        theBody addr = 
          bracketOnError
          (Network.Socket.socket (addrFamily addr) (addrSocketType addr) (addrProtocol addr))
          (sClose)
          (\sock -> do
              putStrLn $ show addr ++ " out of " ++ show addrs
              setSocketOption sock ReuseAddr 1
              bindSocket sock (addrAddress addr)
              listen sock maxListenQueue
              return sock
          )
    tryAddrs addrs'
>>>>>>> b32eca36

-- | Run an 'Application' on the given port. This calls 'runSettings' with
-- 'defaultSettings'.
run :: Port -> Application -> IO ()
run p = runSettings defaultSettings { settingsPort = p }

-- | Run a Warp server with the given settings.
runSettings :: Settings -> Application -> IO ()
#if WINDOWS
runSettings set app = withSocketsDo $ do
    var <- MV.newMVar Nothing
    let clean = MV.modifyMVar_ var $ \s -> maybe (return ()) sClose s >> return Nothing
    _ <- forkIO $ bracket
        (bindPort (settingsPort set) (settingsHost set))
        (const clean)
        (\s -> do
            MV.modifyMVar_ var (\_ -> return $ Just s)
            runSettingsSocket set s app)
    forever (threadDelay maxBound) `finally` clean
#else
runSettings set =
    bracket
        (bindPort (settingsPort set) (settingsHost set))
        sClose .
        flip (runSettingsSocket set)
#endif

type Port = Int

-- | Same as 'runSettings', but uses a user-supplied socket instead of opening
-- one. This allows the user to provide, for example, Unix named socket, which
-- can be used when reverse HTTP proxying into your application.
--
-- Note that the 'settingsPort' will still be passed to 'Application's via the
-- 'serverPort' record.
runSettingsSocket :: Settings -> Socket -> Application -> IO ()
runSettingsSocket set socket app =
    runSettingsConnection set getter app
  where
    getter = do
        (conn, sa) <- accept socket
        return (socketConnection conn, sa)

runSettingsConnection :: Settings -> IO (Connection, SockAddr) -> Application -> IO ()
runSettingsConnection set getConn app = do
    let onE = settingsOnException set
        port = settingsPort set
    tm <- maybe (T.initialize $ settingsTimeout set * 1000000) return
        $ settingsManager set
    forever $ do
        (conn, addr) <- getConn
        _ <- forkIO $ do
            th <- T.registerKillThread tm
            serveConnection set th onE port app conn addr
            T.cancel th
        return ()

serveConnection :: Settings
                -> T.Handle
                -> (SomeException -> IO ())
                -> Port -> Application -> Connection -> SockAddr -> IO ()
serveConnection settings th onException port app conn remoteHost' =
    catch
        (finally
          (runResourceT serveConnection')
          (connClose conn))
        onException
  where
    serveConnection' :: ResourceT IO ()
    serveConnection' = do
        fromClient <- C.bufferSource $ C.Source $ return $ connSource conn th
        serveConnection'' fromClient

    serveConnection'' fromClient = do
        env <- parseRequest port remoteHost' fromClient
        case settingsIntercept settings env of
            Nothing -> do
                -- Let the application run for as long as it wants
                liftIO $ T.pause th
                res <- app env

                -- flush the rest of the request body
                requestBody env C.$$ CL.sinkNull

                liftIO $ T.resume th
                keepAlive <- sendResponse th env conn res
                when keepAlive $ serveConnection'' fromClient
            Just intercept -> do
                liftIO $ T.pause th
                intercept fromClient conn

parseRequest :: Port -> SockAddr
             -> C.BufferedSource IO S.ByteString
             -> ResourceT IO Request
parseRequest port remoteHost' src = do
    headers' <- src C.$$ takeHeaders
    parseRequest' port headers' remoteHost' src

-- FIXME come up with good values here
bytesPerRead, maxTotalHeaderLength :: Int
bytesPerRead = 4096
maxTotalHeaderLength = 50 * 1024

data InvalidRequest =
    NotEnoughLines [String]
    | BadFirstLine String
    | NonHttp
    | IncompleteHeaders
    | OverLargeHeader
    deriving (Show, Typeable, Eq)
instance Exception InvalidRequest

-- | Parse a set of header lines and body into a 'Request'.
parseRequest' :: Port
              -> [ByteString]
              -> SockAddr
              -> C.BufferedSource IO S.ByteString
              -> ResourceT IO Request
parseRequest' _ [] _ _ = throwIO $ NotEnoughLines []
parseRequest' port (firstLine:otherLines) remoteHost' src = do
    (method, rpath', gets, httpversion) <- parseFirst firstLine
    let (host',rpath)
            | S.null rpath' = ("", "/")
            | "http://" `S.isPrefixOf` rpath' = S.breakByte 47 $ S.drop 7 rpath'
            | otherwise = ("", rpath')
    let heads = map parseHeaderNoAttr otherLines
    let host = fromMaybe host' $ lookup "host" heads
    let len =
            case lookup "content-length" heads of
                Nothing -> 0
                Just bs -> readInt bs
    let serverName' = takeUntil 58 host -- ':'
    -- FIXME isolate takes an Integer instead of Int or Int64. If this is a
    -- performance penalty, we may need our own version.
    rbody <- C.prepareSource $
        if len == 0
            then mempty
            else src C.$= CB.isolate len
    return Request
            { requestMethod = method
            , httpVersion = httpversion
            , pathInfo = H.decodePathSegments rpath
            , rawPathInfo = rpath
            , rawQueryString = gets
            , queryString = H.parseQuery gets
            , serverName = serverName'
            , serverPort = port
            , requestHeaders = heads
            , isSecure = False
            , remoteHost = remoteHost'
            , requestBody = C.Source $ return rbody
            , vault = mempty
            }


takeUntil :: Word8 -> ByteString -> ByteString
takeUntil c bs =
    case S.elemIndex c bs of
       Just !idx -> SU.unsafeTake idx bs
       Nothing -> bs
{-# INLINE takeUntil #-}

parseFirst :: ByteString
           -> ResourceT IO (ByteString, ByteString, ByteString, H.HttpVersion)
parseFirst s =
    case S.split 32 s of  -- ' '
        [method, query, http'] -> do
            let (hfirst, hsecond) = B.splitAt 5 http'
            if hfirst == "HTTP/"
               then let (rpath, qstring) = S.breakByte 63 query  -- '?'
                        hv =
                            case hsecond of
                                "1.1" -> H.http11
                                _ -> H.http10
                    in return (method, rpath, qstring, hv)
               else throwIO NonHttp
        _ -> throwIO $ BadFirstLine $ B.unpack s
{-# INLINE parseFirst #-} -- FIXME is this inline necessary? the function is only called from one place and not exported

httpBuilder, spaceBuilder, newlineBuilder, transferEncodingBuilder
           , colonSpaceBuilder :: Builder
httpBuilder = copyByteString "HTTP/"
spaceBuilder = fromChar ' '
newlineBuilder = copyByteString "\r\n"
transferEncodingBuilder = copyByteString "Transfer-Encoding: chunked\r\n\r\n"
colonSpaceBuilder = copyByteString ": "

headers :: H.HttpVersion -> H.Status -> H.ResponseHeaders -> Bool -> Builder
headers !httpversion !status !responseHeaders !isChunked' = {-# SCC "headers" #-}
    let !start = httpBuilder
                `mappend` copyByteString
                            (case httpversion of
                                H.HttpVersion 1 1 -> "1.1"
                                _ -> "1.0")
                `mappend` spaceBuilder
                `mappend` fromShow (H.statusCode status)
                `mappend` spaceBuilder
                `mappend` copyByteString (H.statusMessage status)
                `mappend` newlineBuilder
        !start' = foldl' responseHeaderToBuilder start (serverHeader responseHeaders)
        !end = if isChunked'
                 then transferEncodingBuilder
                 else newlineBuilder
    in start' `mappend` end

responseHeaderToBuilder :: Builder -> H.Header -> Builder
responseHeaderToBuilder b (x, y) = b
  `mappend` copyByteString (CI.original x)
  `mappend` colonSpaceBuilder
  `mappend` copyByteString y
  `mappend` newlineBuilder

checkPersist :: Request -> Bool
checkPersist req
    | ver == H.http11 = checkPersist11 conn
    | otherwise       = checkPersist10 conn
  where
    ver = httpVersion req
    conn = lookup "connection" $ requestHeaders req
    checkPersist11 (Just x)
        | CI.foldCase x == "close"      = False
    checkPersist11 _                    = True
    checkPersist10 (Just x)
        | CI.foldCase x == "keep-alive" = True
    checkPersist10 _                    = False

isChunked :: H.HttpVersion -> Bool
isChunked = (==) H.http11

hasBody :: H.Status -> Request -> Bool
hasBody s req = s /= H.Status 204 "" && s /= H.status304 &&
                H.statusCode s >= 200 && requestMethod req /= "HEAD"

sendResponse :: T.Handle
             -> Request -> Connection -> Response -> ResourceT IO Bool
sendResponse th req conn r = sendResponse' r
  where
    version = httpVersion req
    isPersist = checkPersist req
    isChunked' = isChunked version
    needsChunked hs = isChunked' && not (hasLength hs)
    isKeepAlive hs = isPersist && (isChunked' || hasLength hs)
    hasLength hs = isJust $ lookup "content-length" hs

    sendResponse' :: Response -> ResourceT IO Bool
    sendResponse' (ResponseFile s hs fp mpart) = liftIO $ do
        (lengthyHeaders, cl) <-
            case (readInt `fmap` lookup "content-length" hs, mpart) of
                (Just cl, _) -> return (hs, cl)
                (Nothing, Nothing) -> do
                    cl <- P.fileSize `fmap` P.getFileStatus fp
                    return $ addClToHeaders cl
                (Nothing, Just part) -> do
                    let cl = filePartByteCount part
                    return $ addClToHeaders cl
        connSendMany conn $ L.toChunks $ toLazyByteString $
          headers version s lengthyHeaders False

        T.tickle th

        if not (hasBody s req) then return isPersist else do
            case mpart of
                Nothing   -> connSendFile conn fp 0 cl (T.tickle th)
                Just part -> connSendFile conn fp (filePartOffset part) (filePartByteCount part) (T.tickle th)
            T.tickle th
            return isPersist
      where
        addClToHeaders cl = (("Content-Length", B.pack $ show cl):hs, fromIntegral cl)

    sendResponse' (ResponseBuilder s hs b)
        | hasBody s req = liftIO $ do
              toByteStringIO (\bs -> do
                connSendAll conn bs
                T.tickle th) body
              return (isKeepAlive hs)
        | otherwise = liftIO $ do
            connSendMany conn
                $ L.toChunks
                $ toLazyByteString
                $ headers' False
            T.tickle th
            return isPersist
      where
        headers' = headers version s hs
        needsChunked' = needsChunked hs
        body = if needsChunked'
                  then headers' needsChunked'
                       `mappend` chunkedTransferEncoding b
                       `mappend` chunkedTransferTerminator
                  else headers' False `mappend` b

    sendResponse' (ResponseSource s hs bodyFlush) =
        response
      where
        body = fmap (\x -> case x of
                        C.Flush -> flush
                        C.Chunk builder -> builder) bodyFlush
        headers' = headers version s hs
        -- FIXME perhaps alloca a buffer per thread and reuse that in all
        -- functions below. Should lessen greatly the GC burden (I hope)
        response
            | not (hasBody s req) = liftIO $ do
                connSendMany conn
                   $ L.toChunks $ toLazyByteString
                   $ headers' False
                T.tickle th
                return (checkPersist req)
            | otherwise = do
                let src =
                        CL.sourceList [headers' needsChunked'] `mappend`
                        (if needsChunked' then body C.$= chunk else body)
                src C.$$ builderToByteString C.=$ connSink conn th
                return $ isKeepAlive hs
        needsChunked' = needsChunked hs
        chunk :: C.Conduit Builder IO Builder
        chunk = C.Conduit $ return C.PreparedConduit
            { C.conduitPush = push
            , C.conduitClose = close
            }

        push x = return $ C.Producing [chunkedTransferEncoding x]
        close = return [chunkedTransferTerminator]

parseHeaderNoAttr :: ByteString -> H.Header
parseHeaderNoAttr s =
    let (k, rest) = S.breakByte 58 s -- ':'
        restLen = S.length rest
        -- FIXME check for colon without following space?
        rest' = if restLen > 1 && SU.unsafeTake 2 rest == ": "
                   then SU.unsafeDrop 2 rest
                   else rest
     in (CI.mk k, rest')

connSource :: Connection -> T.Handle -> C.PreparedSource IO ByteString
connSource Connection { connRecv = recv } th = C.PreparedSource
    { C.sourcePull = do
        bs <- liftIO recv
        if S.null bs
            then return C.Closed
            else do
                when (S.length bs >= 2048) $ liftIO $ T.tickle th
                return (C.Open bs)
    , C.sourceClose = return ()
    }

-- | Use 'connSendAll' to send this data while respecting timeout rules.
connSink :: Connection -> T.Handle -> C.Sink B.ByteString IO ()
connSink Connection { connSendAll = send } th = C.Sink $ return C.SinkData
    { C.sinkPush = push
    , C.sinkClose = close
    }
  where
    close = liftIO (T.resume th)
    push x = do
        liftIO $ do
            T.resume th
            send x
            T.pause th
        return C.Processing
    -- We pause timeouts before passing control back to user code. This ensures
    -- that a timeout will only ever be executed when Warp is in control. We
    -- also make sure to resume the timeout after the completion of user code
    -- so that we can kill idle connections.

------ The functions below are not warp-specific and could be split out into a
--separate package.

-- | Various Warp server settings. This is purposely kept as an abstract data
-- type so that new settings can be added without breaking backwards
-- compatibility. In order to create a 'Settings' value, use 'defaultSettings'
-- and record syntax to modify individual records. For example:
--
-- > defaultSettings { settingsTimeout = 20 }
data Settings = Settings
    { settingsPort :: Int -- ^ Port to listen on. Default value: 3000
    , settingsHost :: String -- ^ Host to bind to, or * for all. Default value: *
    , settingsOnException :: SomeException -> IO () -- ^ What to do with exceptions thrown by either the application or server. Default: ignore server-generated exceptions (see 'InvalidRequest') and print application-generated applications to stderr.
    , settingsTimeout :: Int -- ^ Timeout value in seconds. Default value: 30
    , settingsIntercept :: Request -> Maybe (C.BufferedSource IO S.ByteString -> Connection -> ResourceT IO ())
    , settingsManager :: Maybe Manager -- ^ Use an existing timeout manager instead of spawning a new one. If used, 'settingsTimeout' is ignored. Default is 'Nothing'
    }

-- | The default settings for the Warp server. See the individual settings for
-- the default value.
defaultSettings :: Settings
defaultSettings = Settings
    { settingsPort = 3000
    , settingsHost = "*"
    , settingsOnException = \e ->
        case fromException e of
            Just x -> go x
            Nothing ->
                when (go' $ fromException e) $
                    hPutStrLn stderr $ show e
    , settingsTimeout = 30
    , settingsIntercept = const Nothing
    , settingsManager = Nothing
    }
  where
    go :: InvalidRequest -> IO ()
    go _ = return ()
    go' (Just ThreadKilled) = False
    go' _ = True

type BSEndo = ByteString -> ByteString
type BSEndoList = [ByteString] -> [ByteString]

data THStatus = THStatus
    {-# UNPACK #-} !Int -- running total byte count
    BSEndoList -- previously parsed lines
    BSEndo -- bytestrings to be prepended

takeHeaders :: C.Sink ByteString IO [ByteString]
takeHeaders =
    C.sinkState (THStatus 0 id id) takeHeadersPush close
  where
    close _ = throwIO IncompleteHeaders
{-# INLINE takeHeaders #-}

takeHeadersPush :: THStatus
                -> ByteString
                -> ResourceT IO (THStatus, C.SinkResult ByteString [ByteString])
takeHeadersPush (THStatus len _ _ ) _
    | len > maxTotalHeaderLength = throwIO OverLargeHeader
takeHeadersPush (THStatus len lines prepend) bs =
    case mnl of
        -- no newline.  prepend entire bs to next line
        Nothing -> do
            let len' = len + bsLen
            return (THStatus len' lines (prepend . S.append bs), C.Processing)
        Just nl -> do
            let end = nl
                start = nl + 1
                line = prepend (if end > 0
                                    then SU.unsafeTake (checkCR bs end) bs
                                    else S.empty)
            if S.null line
                -- no more headers
                then do
                    let lines' = lines []
                    if start < bsLen
                        then do
                            let rest = SU.unsafeDrop start bs
                            return (undefined, C.Done (Just rest) lines')
                        else return (undefined, C.Done Nothing lines')
                -- more headers
                else do
                    let len' = len + start
                        lines' = lines . (:) line
                    if start < bsLen
                        then do
                            let more = SU.unsafeDrop start bs
                            takeHeadersPush (THStatus len' lines' id) more
                        else return (THStatus len' lines' id, C.Processing)
  where
    bsLen = S.length bs
    mnl = S.elemIndex 10 bs
{-# INLINE takeHeadersPush #-}

checkCR :: ByteString -> Int -> Int
checkCR bs pos =
  let !p = pos - 1
  in if '\r' == B.index bs p
        then p
        else pos
{-# INLINE checkCR #-}

readInt :: Integral a => ByteString -> a
readInt bs = fromIntegral $ readInt64 bs
{-# INLINE readInt #-}


-- | Call the inner function with a timeout manager.
withManager :: Int -- ^ timeout in microseconds
            -> (Manager -> IO a)
            -> IO a
withManager timeout f = do
    -- FIXME when stopManager is available, use it
    man <- T.initialize timeout
    f man

serverHeader :: H.RequestHeaders -> H.RequestHeaders
serverHeader hdrs = case lookup key hdrs of
    Nothing  -> server : hdrs
    Just _ -> hdrs
 where
    key = "Server"
    ver = B.pack $ "Warp/" ++ warpVersion
    server = (key, ver)<|MERGE_RESOLUTION|>--- conflicted
+++ resolved
@@ -3,11 +3,8 @@
 {-# LANGUAGE OverloadedStrings #-}
 {-# LANGUAGE CPP #-}
 {-# LANGUAGE BangPatterns #-}
-<<<<<<< HEAD
 {-# LANGUAGE MagicHash  #-}
-=======
 {-# LANGUAGE ScopedTypeVariables #-}
->>>>>>> b32eca36
 ---------------------------------------------------------
 --
 -- Module        : Network.Wai.Handler.Warp
@@ -179,25 +176,12 @@
     addrs <- getAddrInfo (Just hints) host port
     -- Choose an IPv6 socket if exists.  This ensures the socket can
     -- handle both IPv4 and IPv6 if v6only is false.
-<<<<<<< HEAD
-    let addrs' = filter (\x -> addrFamily x == AF_INET6) addrs
-        addr = if null addrs' then head addrs else head addrs'
-    bracketOnError
-        (Network.Socket.socket (addrFamily addr) (addrSocketType addr) (addrProtocol addr))
-        sClose
-        (\sock -> do
-            setSocketOption sock ReuseAddr 1
-            bindSocket sock (addrAddress addr)
-            listen sock maxListenQueue
-            return sock
-        )
-=======
     let addrs' = filter (\x -> addrFamily x == AF_INET6) addrs ++ filter (\x -> addrFamily x /= AF_INET6) addrs
 
-        tryAddrs (addr1:rest@(_:_)) = putStrLn ("trying: " ++ show addr1) >>
+        tryAddrs (addr1:rest@(_:_)) = 
                                       catch
                                       (theBody addr1) 
-                                      (\(_ :: IOException) -> putStrLn "retrying ... " >> tryAddrs rest)
+                                      (\(_ :: IOException) -> tryAddrs rest)
         tryAddrs (addr1:[])         = theBody addr1
         tryAddrs _                  = error "bindPort: addrs is empty"
         theBody addr = 
@@ -205,14 +189,12 @@
           (Network.Socket.socket (addrFamily addr) (addrSocketType addr) (addrProtocol addr))
           (sClose)
           (\sock -> do
-              putStrLn $ show addr ++ " out of " ++ show addrs
               setSocketOption sock ReuseAddr 1
               bindSocket sock (addrAddress addr)
               listen sock maxListenQueue
               return sock
           )
     tryAddrs addrs'
->>>>>>> b32eca36
 
 -- | Run an 'Application' on the given port. This calls 'runSettings' with
 -- 'defaultSettings'.
